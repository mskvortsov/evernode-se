use super::*;

/// Routing information about node
#[derive(Debug, Clone, Eq, PartialEq, Default, Hash)]
pub struct NodeInfo {
    validator_index: usize,
    shard: ShardIdent
}

impl NodeInfo {
    pub fn new(index: usize, shard: ShardIdent) -> Self {
        Self {
            validator_index: index,
            shard
        }
    }
    pub fn is_same_shard(&self, shard: &ShardIdent) -> bool {
        &self.shard == shard
    }
}

// key for workchain - validator => shards
#[derive(Debug, Clone, Eq, PartialEq, Default, Hash)]
struct WcVal {
    wc: i32,
    val: usize
}

#[derive(Debug, Clone, Eq, PartialEq, Default, Hash)]
struct ShardPeer {
    shard: ShardIdent,
    peer: usize,
}

/// struct for storing routing info
#[derive(Default)]
pub struct RoutingTable {
<<<<<<< HEAD
    // TODO: shard: ShardIdent,
=======
    _shard: ShardIdent,
>>>>>>> de8f707c
    route_by_info: Arc<Mutex<HashMap<NodeInfo, usize>>>,
    route_by_peer: Arc<Mutex<HashMap<usize, NodeInfo>>>,
    route_by_wcval: Arc<Mutex<HashMap<WcVal, Vec<ShardPeer>>>>,
}


impl RoutingTable {

    /// Create new instance of RoutingTable
    pub fn new(_shard: ShardIdent) -> Self {
        Self {
<<<<<<< HEAD
            // TODO: shard,
=======
            _shard,
>>>>>>> de8f707c
            route_by_info: Arc::new(Mutex::new(HashMap::new())),
            route_by_peer: Arc::new(Mutex::new(HashMap::new())),
            route_by_wcval: Arc::new(Mutex::new(HashMap::new())),
        }
    }

    /// Insert new item to table
    pub fn insert(&self, info: NodeInfo, peer: usize) -> Option<usize> {
        self.route_by_peer.lock().insert(peer, info.clone());
        let wv = WcVal { wc: info.shard.workchain_id(), val: info.validator_index };
        let sp = ShardPeer { shard: info.shard.clone(), peer };
        self.route_by_wcval.lock().entry(wv).or_insert(vec![]).push(sp);

        self.route_by_info.lock().insert(info, peer)
    }

    /// Delete record from routing table
    pub fn remove_by_info(&self, info: &NodeInfo) -> Option<usize> {
        let peer = self.route_by_info.lock().remove(&info);
        if let Some(peer) = peer {
            self.route_by_peer.lock().remove(&peer);
            self.remove_from_wcval(&info, peer);
        }
        peer
    }

    fn remove_from_wcval(&self, info: &NodeInfo, peer: usize) {
        let wv = WcVal { wc: info.shard.workchain_id(), val: info.validator_index };
        let sp = ShardPeer { shard: info.shard.clone(), peer };
        let index = self
            .route_by_wcval
            .lock()
            .entry(wv.clone())
            .or_insert(vec![])
            .iter()
            .position(|x| *x == sp.clone());

        if let Some(index) = index {
            self.route_by_wcval
                .lock()
                .entry(wv)
                .or_insert(vec![])
                .remove(index);
        }
    }

    /// Remove record by peed id
    pub fn remove_by_peer(&self, peer: &usize) -> Option<NodeInfo> {
        let info = self.route_by_peer.lock().remove(&peer);
        if let Some(ref info) = info {
            self.route_by_info.lock().remove(info);
            self.remove_from_wcval(&info, peer.clone());
        }
        info
    }

    /// Get peer_id for specified parameters
    pub fn get_route_by_info(&self, info: &NodeInfo) -> Option<usize> {
        self.route_by_info.lock().get(info).map(|r| r.clone())
    }

    pub fn get_info_by_peer(&self, peer: &usize) -> Option<NodeInfo> {
        self.route_by_peer.lock().get(peer).map(|r| r.clone())
    }

    pub fn get_route_by_wc_addr_and_validator(&self, wc: i32, addr: AccountId, val_idx: usize) -> Option<usize> {
        let wv = WcVal { wc, val: val_idx };
        if let Some(vec) = self.route_by_wcval.lock().get(&wv) {
            for sp in vec.iter() {
                if is_in_current_shard(&sp.shard, wc, &addr) {
                    return Some(sp.peer);
                }
            }
            return None;
        }
        return None;
    }

}<|MERGE_RESOLUTION|>--- conflicted
+++ resolved
@@ -35,11 +35,7 @@
 /// struct for storing routing info
 #[derive(Default)]
 pub struct RoutingTable {
-<<<<<<< HEAD
     // TODO: shard: ShardIdent,
-=======
-    _shard: ShardIdent,
->>>>>>> de8f707c
     route_by_info: Arc<Mutex<HashMap<NodeInfo, usize>>>,
     route_by_peer: Arc<Mutex<HashMap<usize, NodeInfo>>>,
     route_by_wcval: Arc<Mutex<HashMap<WcVal, Vec<ShardPeer>>>>,
@@ -49,13 +45,9 @@
 impl RoutingTable {
 
     /// Create new instance of RoutingTable
-    pub fn new(_shard: ShardIdent) -> Self {
+    pub fn new(shard: ShardIdent) -> Self {
         Self {
-<<<<<<< HEAD
             // TODO: shard,
-=======
-            _shard,
->>>>>>> de8f707c
             route_by_info: Arc::new(Mutex::new(HashMap::new())),
             route_by_peer: Arc::new(Mutex::new(HashMap::new())),
             route_by_wcval: Arc::new(Mutex::new(HashMap::new())),
