[package]
build = '../build/build.rs'
name = 'create-msg'
version = '0.1.0'
edition = '2018'

[dependencies]
base64 = "0.13"
clap = "2.32"
hex = "0.4"
serde_json = "1.0"
tokio = { version = "1.18", features = ["macros", "rt-multi-thread"] }

ton_block = { git = 'https://github.com/tonlabs/ton-labs-block', tag = '1.7.51' }
<<<<<<< HEAD
ton_client = { git = 'https://github.com/tonlabs/TON-SDK.git', package = 'ton_client', tag = '1.34.2' }
=======
ton_client = { git = 'https://github.com/tonlabs/TON-SDK.git', package = 'ton_client', tag = '1.34.3' }
>>>>>>> de8f707c
ton_types = { git = 'https://github.com/tonlabs/ton-labs-types', tag = '1.11.2' }
ton_vm = { git = 'https://github.com/tonlabs/ton-labs-vm', tag = '1.8.38' }

ton_node_old = { path = '../ton_node' }<|MERGE_RESOLUTION|>--- conflicted
+++ resolved
@@ -12,11 +12,7 @@
 tokio = { version = "1.18", features = ["macros", "rt-multi-thread"] }
 
 ton_block = { git = 'https://github.com/tonlabs/ton-labs-block', tag = '1.7.51' }
-<<<<<<< HEAD
-ton_client = { git = 'https://github.com/tonlabs/TON-SDK.git', package = 'ton_client', tag = '1.34.2' }
-=======
 ton_client = { git = 'https://github.com/tonlabs/TON-SDK.git', package = 'ton_client', tag = '1.34.3' }
->>>>>>> de8f707c
 ton_types = { git = 'https://github.com/tonlabs/ton-labs-types', tag = '1.11.2' }
 ton_vm = { git = 'https://github.com/tonlabs/ton-labs-vm', tag = '1.8.38' }
 
