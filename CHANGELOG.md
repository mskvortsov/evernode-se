--- conflicted
+++ resolved
@@ -1,15 +1,9 @@
 # Release Notes
 All notable changes to this project will be documented in this file.
 
-<<<<<<< HEAD
-### New
- - Version 0.30.0
-
-=======
 ## 0.30.1 Feb 30, 2022
 ### New
 - Build with new version q-server 0.49.0
->>>>>>> 98902ed8
 
 ## 0.30.0 Feb 17, 2022
 ### New
