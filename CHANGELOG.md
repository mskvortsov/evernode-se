--- conflicted
+++ resolved
@@ -1,16 +1,14 @@
 # Release Notes
 All notable changes to this project will be documented in this file.
 
-<<<<<<< HEAD
 ## 0.27.0 Apr 15, 2021
 ### New
 - Blockchain configuration (config params) support.
 - Ability to change the default blockchain configuration.
-=======
+
 ## 0.26.1 Apr 14, 2021
 ### Fixed
 - Transaction could be lost if it was created near the end of block producing interval.
->>>>>>> 994fc31f
 
 ## 0.26.0 Apr 08, 2021
 ### Fixed
