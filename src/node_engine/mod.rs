/*
* Copyright 2018-2022 TON DEV SOLUTIONS LTD.
*
* Licensed under the SOFTWARE EVALUATION License (the "License"); you may not use
* this file except in compliance with the License.  You may obtain a copy of the
* License at:
*
* https://www.ton.dev/licenses
*
* Unless required by applicable law or agreed to in writing, software
* distributed under the License is distributed on an "AS IS" BASIS,
* WITHOUT WARRANTIES OR CONDITIONS OF ANY KIND, either express or implied.
* See the License for the specific TON DEV software governing permissions and limitations
* under the License.
*/

use super::error::NodeResult;
use parking_lot::Mutex;
use std::clone::Clone;
use std::collections::{HashMap, VecDeque};
use std::convert::From;
use std::path::PathBuf;
use std::sync::Arc;
use ton_block::{
<<<<<<< HEAD
    Account, BlkPrevInfo, Block, CurrencyCollection, GetRepresentationHash, Message,
    Serializable, ShardIdent, ShardStateUnsplit, Transaction,
=======
    Account, BlkPrevInfo, Block, CurrencyCollection, GetRepresentationHash, Message, Serializable,
    ShardIdent, ShardStateUnsplit, SignedBlock, Transaction,
>>>>>>> 1c498eb1
};
use ton_types::{AccountId, ByteOrderRead, Cell, UInt256};

pub mod block_builder;

pub use self::block_builder::*;

pub mod file_based_storage;

use self::file_based_storage::*;

pub mod messages;

pub use self::messages::*;

pub mod new_block_applier;

use self::new_block_applier::*;

pub mod blocks_finality;

pub use self::blocks_finality::*;

pub mod ton_node_engine;

pub mod config;

use self::config::*;

mod documents_db_mock;

use std::thread;

lazy_static::lazy_static! {
    static ref ACCOUNTS: Mutex<Vec<AccountId>> = Mutex::new(vec![]);
    static ref SUPER_ACCOUNT_ID: AccountId = AccountId::from([0; 32]);
}

const GIVER_BALANCE: u128 = 5_000_000_000_000_000_000;
const MULTISIG_BALANCE: u128 = 1_000_000_000_000_000;
const GIVER_ABI1_DEPLOY_MSG: &[u8] = include_bytes!("../../data/giver_abi1_deploy_msg.boc");
const DEPRECATED_GIVER_ABI2_DEPLOY_MSG: &[u8] =
    include_bytes!("../../data/deprecated_giver_abi2_deploy_msg.boc");
const GIVER_ABI2_DEPLOY_MSG: &[u8] = include_bytes!("../../data/giver_abi2_deploy_msg.boc");
const MULTISIG_DEPLOY_MSG: &[u8] = include_bytes!("../../data/safemultisig_deploy_msg.boc");

pub trait MessagesReceiver: Send {
    fn run(&mut self, queue: Arc<InMessagesQueue>) -> NodeResult<()>;
}

pub trait LiveControl: Send + Sync {
    fn increase_time(&self, delta: u32) -> NodeResult<()>;
    fn reset_time(&self) -> NodeResult<()>;
}

pub trait LiveControlReceiver: Send + Sync {
    fn run(&self, control: Box<dyn LiveControl>) -> NodeResult<()>;
}

pub fn hexdump(d: &[u8]) {
    let mut str = String::new();
    for i in 0..d.len() {
        str.push_str(&format!(
            "{:02x}{}",
            d[i],
            if (i + 1) % 16 == 0 { '\n' } else { ' ' }
        ));
    }

    log::debug!(target: "node", "{}", str);
}<|MERGE_RESOLUTION|>--- conflicted
+++ resolved
@@ -22,40 +22,29 @@
 use std::path::PathBuf;
 use std::sync::Arc;
 use ton_block::{
-<<<<<<< HEAD
     Account, BlkPrevInfo, Block, CurrencyCollection, GetRepresentationHash, Message,
     Serializable, ShardIdent, ShardStateUnsplit, Transaction,
-=======
-    Account, BlkPrevInfo, Block, CurrencyCollection, GetRepresentationHash, Message, Serializable,
-    ShardIdent, ShardStateUnsplit, SignedBlock, Transaction,
->>>>>>> 1c498eb1
 };
 use ton_types::{AccountId, ByteOrderRead, Cell, UInt256};
 
 pub mod block_builder;
-
 pub use self::block_builder::*;
 
 pub mod file_based_storage;
-
 use self::file_based_storage::*;
 
 pub mod messages;
-
 pub use self::messages::*;
 
 pub mod new_block_applier;
-
 use self::new_block_applier::*;
 
 pub mod blocks_finality;
-
 pub use self::blocks_finality::*;
 
 pub mod ton_node_engine;
 
 pub mod config;
-
 use self::config::*;
 
 mod documents_db_mock;
